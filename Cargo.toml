[workspace]
members = ["lib"]

[workspace.package]
version = "0.1.0"
edition = "2021"
authors = ["frozolotl <frozolotl@protonmail.com>"]

[package]
name = "typst-ansi-hl-cli"
version = { workspace = true }
edition = { workspace = true }
authors = { workspace = true }

[[bin]]
name = "typst-ansi-hl"
path = "src/main.rs"

# See more keys and their definitions at https://doc.rust-lang.org/cargo/reference/manifest.html

[workspace.dependencies]
typst-ansi-hl = { path = "lib" }
ansi_colours = "1.2.2"
clap = { version = "4.4.18", features = ["derive"] }
color-eyre = "0.6.2"
once_cell = "1.19.0"
syntect = { version = "5.2.0", default-features = false, features = ["parsing", "regex-fancy"] }
termcolor = "1.4.1"
<<<<<<< HEAD
typst-syntax = "0.11.0"
=======
thiserror = "1.0.57"
two-face = { version = "0.3.0", default-features = false, features = ["syntect-fancy"] }
typst-syntax = { git = "https://github.com/typst/typst", tag = "v0.10.0" }

[dependencies]
typst-ansi-hl = { workspace = true }
clap = { workspace = true }
color-eyre = { workspace = true }
termcolor = { workspace = true }
typst-syntax = { workspace = true }
>>>>>>> b3cc7d34
<|MERGE_RESOLUTION|>--- conflicted
+++ resolved
@@ -19,24 +19,20 @@
 # See more keys and their definitions at https://doc.rust-lang.org/cargo/reference/manifest.html
 
 [workspace.dependencies]
-typst-ansi-hl = { path = "lib" }
 ansi_colours = "1.2.2"
 clap = { version = "4.4.18", features = ["derive"] }
 color-eyre = "0.6.2"
 once_cell = "1.19.0"
 syntect = { version = "5.2.0", default-features = false, features = ["parsing", "regex-fancy"] }
 termcolor = "1.4.1"
-<<<<<<< HEAD
-typst-syntax = "0.11.0"
-=======
 thiserror = "1.0.57"
 two-face = { version = "0.3.0", default-features = false, features = ["syntect-fancy"] }
-typst-syntax = { git = "https://github.com/typst/typst", tag = "v0.10.0" }
+typst-ansi-hl = { path = "lib" }
+typst-syntax = "0.11.0"
 
 [dependencies]
-typst-ansi-hl = { workspace = true }
 clap = { workspace = true }
 color-eyre = { workspace = true }
 termcolor = { workspace = true }
-typst-syntax = { workspace = true }
->>>>>>> b3cc7d34
+typst-ansi-hl = { workspace = true }
+typst-syntax = { workspace = true }